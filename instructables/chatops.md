Hi, and thanks for helping us try out our ChatOps beta. We value your feedback, and would love to hear it. Please send us a note at `support@stackstorm.com`, or come chat with us on IRC at irc://irc.freenode.net/#stackstorm.

## What is ChatOps

ChatOps is a new operational paradigm where work that is already happening in the background today is brought into a common chatroom. By doing this, you are unifying the communication about what work should get done with actual history of the work being done. Things like deploying code from chat, viewing graphs from a TSDB or logging tool, or creating new Jira tickets... all of these are examples of tasks that can be done via ChatOps.

Not only does ChatOps reduce the feedback loop of work output, it also empowers others to accomplish complex self-service tasks that they otherwise would not be able to do. Combining ChatOps and StackStorm is an ideal combination, where from Chat users will be able to execute actions and workflows to accelerate the IT delivery pipeline.

Excited to try it out? Let's do it!

## Getting Started

In effort to make setup as quick and easy as possible, we have setup our `st2workroom` environment to allow you to spin up a test copy of StackStorm with ChatOps to kick the tires around. This installation has all of the necessary bits configured, including basic Hubot and Pack deployment management. Once this is done, we need to configure the workroom to download the most up-to-date code. Next, we'll configure HuBot to connect to your Chat Room and StackStorm. Finally, we'll show you how to enable start setting up ChatOps actions.

### Vagrant Setup

To get started, you will need a few software projects. They are:

* Vagrant: https://www.vagrantup.com/downloads.html
* VirtualBox: https://www.virtualbox.org/wiki/Downloads


This project is used to help provide a consistent experience for people testing, experimenting, developing with, or developing against StackStorm. For more info on this project and how it is used, please take a look at http://stackstorm.com/2015/04/03/rapid-integration-development-with-stackstorm/.

To get started, first download the `st2workroom`.

```
$ mkdir ~/stackstorm
$ git clone https://github.com/StackStorm/st2workroom ~/stackstorm/st2workroom
$ cd ~/stackstorm/st2workroom
```

Then, let's configure the workroom. We'll first configure the stack. This defines where StackStorm will look for its integration packs. Open up the file `stacks/st2.yaml` with your favorite editor. You should configure it to look like this:

```
# stacks/st2.yaml
---
# Defaults can be defined and reused with YAML anchors
defaults: &defaults
  domain: stackstorm.net
  memory: 1024
  cpus: 1
  box: puppetlabs/ubuntu-14.04-64-puppet
st2express:
  <<: *defaults
  hostname: st2express
  private_networks:
    - 172.168.200.10
  sync_type: nfs
  puppet:
    facts:
      role: st2express
  mounts:
    - "/opt/stackstorm/packs:artifacts/packs"
```

This will setup StackStorm to store all pack files and chatops aliases in the `artifacts/packs` directory at the root of the workroom. This will allow you to edit files using your favorite editor on your computer.

Now, let's setup the contents of the workroom. Create the workroom config file by starting with the example template.

```
$ cd ~/stackstorm/st2workroom
$ cp hieradata/workroom.yaml.example hieradata/workroom.yaml
```

Open up the file `hieradata/workroom.yaml` in your favorite text editor. In here, you will setup the configuration version of StackStorm, and Hubot. In this file, set the following values:

```yaml
# hieradata/workroom.yaml
---
st2::version: 0.10
st2::mistral_git_branch: st2-0.9.0
```

Next, configure Hubot. Take a look at the commented lines. At the minimum, you must provide:

* `hubot::adapter`:
  * Take a look at the options Hubot has to connect to at https://github.com/github/hubot/blob/master/docs/adapters.md.
  * Make note of which chat client you use, and navigate to https://npmjs.com and search for your adapter (hubot-slack for example)
* `hubot::env_export`:
  * A list of key/value pairs to inject into Hubot's running environment.
* `hubot::dependencies`:
  * This is where you will define which version of Hubot to run, which version of hubot-scripts, and any adapters you need to install.
    At the very least, you need to specify ``hubot-stackstorm`` adapter.

As an example, here is what configuration looks like for a Hubot Slack

```yaml
# hieradata/workroom.yaml
---
<<<<<<< HEAD

=======
hubot::adapter: slack
>>>>>>> 703aaf9e
hubot::chat_alias: "!"
hubot::adapter: "slack"
hubot::env_export:
<<<<<<< HEAD
 HUBOT_LOG_LEVEL: "debug"
 HUBOT_SLACK_TOKEN: "xoxb-XXXX"
 ST2_CHANNEL: "hubot"
 ST2_AUTH_USERNAME: "testu"
 ST2_AUTH_PASSWORD: "testu"
hubot::external_scripts:
  - "hubot-stackstorm"
hubot::dependencies:
  - "hubot": ">= 2.6.0 < 3.0.0"
  - "hubot-scripts": ">= 2.5.0 < 3.0.0"
  - "hubot-slack": ">=3.3.0 < 4.0.0"
  - "hubot-stackstorm": ">= 0.1.0 < 0.2.0"
=======
  HUBOT_SLACK_TOKEN: "xxxx"
  HUBOT_LOG_LEVEL: debug
hubot::external_scripts:
  - "hubot-stackstorm"
hubot::dependencies:
  "hubot": ">= 2.6.0 < 3.0.0"
  "hubot-scripts": ">= 2.5.0 < 3.0.0"
  "hubot-slack": ">=3.3.0 < 4.0.0"
  "hubot-stackstorm": ">= 0.1.0 < 0.2.0"
>>>>>>> 703aaf9e
```

To obtain Slack auth token, you need add new Slack integration by going to
https://<yourcompany>.slack.com/services/new/hubot.

If you have authentiation enabled, you also need to specify `ST2_AUTH_USERNAME` and `ST2_AUTH_PASSWORD` environment variable.

After all this is setup, start up the workroom.

```
$ vagrant up
```

At any point, you can SSH into this node by navigating to the `~/stackstorm/st2workroom` directory, and executing the command `vagrant ssh`.

This process will take a few minutes, and when completed, a new Hubot should be sitting in your Chat room ready to accept and send commands to StackStorm. Proceed to the section [Configure Stackstorm](#configuring-stackstorm) to continue.

### Manual Installation

To get started, you will need:

* StackStorm v0.10dev
* Hubot
* StackStorm Hubot adapter

First, start by updating your version of StackStorm. This is typically done by re-running `st2_deploy.sh` with the updated version code.

```
$ st2_deploy.sh 0.10dev
```

Now, take a moment to also install and configure Hubot. Instructions on how to configure and deploy Hubot for your platform can be found [here](https://hubot.github.com/docs/deploying/). Also ensure it is configured to connect to your chat service of choice. You can find documentation for this at https://github.com/github/hubot/blob/master/docs/adapters.md.

Finally, you need to install and configure StackStorm Hubot plugin. For information on
how to do that, please visit the following page - [Installing and configuring the plugin](https://github.com/stackstorm/hubot-stackstorm#installing-and-configuring-the-plugin).

If you are installing Hubot on a machine that is not the same as your StackStorm installation, you will need to set the following environment variables:

* `ST2_API` - FQDN + port to StackStorm endpoint. Typically: `http://<host>:9101`

Once done, start up your Hubot instance. Validate that things are working alright and Hubot is connecting to your client by issuing a default command. For example, if you named your Hubot instance `frybot`, you can issue the command:

```
  frybot: the rules
```

And should get something like this back:

![slack](https://cloud.githubusercontent.com/assets/20028/7257451/24387d24-e856-11e4-856b-b9f457f002b0.png)

Now, install the `hubot` pack into your StackStorm installation.

```
  $ st2 packs.install packs=hubot
```

If successful, proceed to the section [Configure Stackstorm](#configuring-stackstorm) to continue.

### Configuring StackStorm

At this point, it is necessary to introduce a few new terms as it relates to how ChatOps messages are processed internally. First, you will need to create a _notification_ rule. This will leverage the new notifications system, and allow us to send messages back to Hubot. Then, you will configure _aliases_ which map commands from Hubot to actions in StackStorm. Finally, you'll configure actions to use the _notifications_, thus completing the entire chain of events. Let's get started.

First, let's configure our global notification rule. To do this, let's create a new pack in StackStorm called `chatops`. Navigate to the `artifacts/packs` directory, and create a new pack directory.

```
$ cd ~/stackstorm/st2workroom/artifacts/packs
$ mkdir -p chatops/{actions,rules,sensors,aliases}
```

Now, let's configure an alias and setup an action to be used in ChatOps. For this example, I am going to download a pack from our `st2contrib` repository, the Google pack. This will provide us with the action `google.get_search_results` that we will expose via ChatOps. First, SSH into the vagrant machine and install the pack.

```
$ cd ~/stackstorm/st2workroom
$ vagrant ssh
$ st2 run packs.install packs=google
```

Now, let's setup an alias. For purpose of this setup aliases are stored in the directory `/opt/stackstorm/packs/chatops/aliases` on the filesystem. From your host filesystem, you can access them from `~/stackstorm/st2workroom/artifacts/packs/chatops/aliases`. We have already created this directory in a previous step.

```
$ cd ~/stackstorm/st2workroom
$ cd artifacts/packs/chatops/aliases
```

Create a new file called `google.yaml`, and add the following contents.

```yaml
# packs/chatops/aliases/google.yaml
---
name: "google_query"
action_ref: "google.get_search_results"
formats:
  - "google {{query}}"
```

Now, navigate to the hubot pack `rules` directory, and view the notify_hubot rule. This is a notification rule that sets up a notification channel.

```
$ cd ~/stackstorm/st2workroom/artifacts/packs/hubot/rules
$ vi notify_hubot.yaml
```

That rule, looks as follows:

```yaml
# notify_hubot.yaml
---
name: "chatops.notify_hubot"
enabled: true
description: "Notification rule to send messages to Hubot"
trigger:
  pack: "chatops"
  type: "core.st2.generic.notifytrigger"
criteria:
  trigger.channel:
    pattern: "hubot"
    type: "equals"
action:
  ref: hubot.post_result
  parameters:
    channel: "{{trigger.data.source_channel}}"
    user: "{{trigger.data.user}}"
    result: "{{trigger}}"
```

This file is also here to serve as an example on how to setup other notification triggers.

Now, once this is all done, register all the new files we created and reload Hubot. Do this with the following commands:

```
$ cd ~/stackstorm/st2workroom
$ vagrant ssh -- sudo st2ctl reload --register-all
$ vagrant ssh -- sudo st2ctl restart
$ vagrant ssh -- sudo service hubot restart

```

This will register the aliases we created, and tell Hubot to go and refresh its command list.

You should now be able to go into your chatroom, and execute the command `hubot: google awesome`, and StackStorm will take care of the rest.

![slack](https://cloud.githubusercontent.com/assets/20028/7208555/6a7e74e8-e507-11e4-8ebd-02b650beee46.png)

That's it! Now, you should be able to begin converting actions of all kinds to be ChatOps capable. Go ahead and give the system a shot, and do not be afraid to provide feedback on things that you like and things that can make your experience better. As we learn more about ChatOps and add additional features, we will be updating this document, so stay tuned for hints, tips, and additional features coming over the next few weeks.

Happy ChatOps-ing!<|MERGE_RESOLUTION|>--- conflicted
+++ resolved
@@ -88,20 +88,12 @@
 ```yaml
 # hieradata/workroom.yaml
 ---
-<<<<<<< HEAD
-
-=======
-hubot::adapter: slack
->>>>>>> 703aaf9e
 hubot::chat_alias: "!"
 hubot::adapter: "slack"
 hubot::env_export:
-<<<<<<< HEAD
  HUBOT_LOG_LEVEL: "debug"
  HUBOT_SLACK_TOKEN: "xoxb-XXXX"
  ST2_CHANNEL: "hubot"
- ST2_AUTH_USERNAME: "testu"
- ST2_AUTH_PASSWORD: "testu"
 hubot::external_scripts:
   - "hubot-stackstorm"
 hubot::dependencies:
@@ -109,17 +101,6 @@
   - "hubot-scripts": ">= 2.5.0 < 3.0.0"
   - "hubot-slack": ">=3.3.0 < 4.0.0"
   - "hubot-stackstorm": ">= 0.1.0 < 0.2.0"
-=======
-  HUBOT_SLACK_TOKEN: "xxxx"
-  HUBOT_LOG_LEVEL: debug
-hubot::external_scripts:
-  - "hubot-stackstorm"
-hubot::dependencies:
-  "hubot": ">= 2.6.0 < 3.0.0"
-  "hubot-scripts": ">= 2.5.0 < 3.0.0"
-  "hubot-slack": ">=3.3.0 < 4.0.0"
-  "hubot-stackstorm": ">= 0.1.0 < 0.2.0"
->>>>>>> 703aaf9e
 ```
 
 To obtain Slack auth token, you need add new Slack integration by going to
