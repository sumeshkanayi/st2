---
  name: "install"
  runner_type: "action-chain"
  description: "Installs or upgrades a pack into local content repository, either by
                git URL or a short name matching an index entry.
                Will download pack, load the actions, sensors and rules from the pack.
                Note that install requires reboot of some st2 services."
  enabled: true
  entry_point: "workflows/install.yaml"
  parameters:
    packs:
      type: "array"
      items:
        type: "string"
      required: true
      description: "Name of the pack in Exchange or a git repo URL."
    register:
      type: "string"
      default: "actions,aliases,sensors,triggers"
      description: "Possible options are all, triggers, sensors, actions, rules, aliases."
    upgrade:
      type: "boolean"
      default: false
      description: "Upgrade the pack if already installed."
    env:
      type: "object"
      description: "Optional environment variables."
<<<<<<< HEAD
      required: false
=======
      required: false
    force:
      type: "boolean"
      description: "Set to True to force install the pack and skip StackStorm version compatibility check and also delete and ignore lock file if one exists."
      required: false
      default: false
>>>>>>> 5c094fcb
<|MERGE_RESOLUTION|>--- conflicted
+++ resolved
@@ -25,13 +25,9 @@
     env:
       type: "object"
       description: "Optional environment variables."
-<<<<<<< HEAD
-      required: false
-=======
       required: false
     force:
       type: "boolean"
       description: "Set to True to force install the pack and skip StackStorm version compatibility check and also delete and ignore lock file if one exists."
       required: false
-      default: false
->>>>>>> 5c094fcb
+      default: false