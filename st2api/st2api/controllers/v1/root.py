# Licensed to the StackStorm, Inc ('StackStorm') under one or more
# contributor license agreements.  See the NOTICE file distributed with
# this work for additional information regarding copyright ownership.
# The ASF licenses this file to You under the Apache License, Version 2.0
# (the "License"); you may not use this file except in compliance with
# the License.  You may obtain a copy of the License at
#
#     http://www.apache.org/licenses/LICENSE-2.0
#
# Unless required by applicable law or agreed to in writing, software
# distributed under the License is distributed on an "AS IS" BASIS,
# WITHOUT WARRANTIES OR CONDITIONS OF ANY KIND, either express or implied.
# See the License for the specific language governing permissions and
# limitations under the License.

from st2api.controllers.v1.actions import ActionsController
from st2api.controllers.v1.actionalias import ActionAliasController
from st2api.controllers.v1.actionexecutions import ActionExecutionsController
from st2api.controllers.v1.aliasexecution import ActionAliasExecutionController
from st2api.controllers.v1.keyvalue import KeyValuePairController
from st2api.controllers.v1.packs import PacksController
from st2api.controllers.v1.policies import PolicyTypeController, PolicyController
from st2api.controllers.v1.rules import RuleController
from st2api.controllers.v1.runnertypes import RunnerTypesController
from st2api.controllers.v1.sensors import SensorTypeController
from st2api.controllers.v1.stream import StreamController
from st2api.controllers.v1.traces import TracesController
from st2api.controllers.v1.triggers import TriggerTypeController, TriggerController, \
    TriggerInstanceController
from st2api.controllers.v1.webhooks import WebhooksController
from st2api.controllers.v1.rbac import RBACController


class RootController(object):
    packs = PacksController()
    actions = ActionsController()
    actionexecutions = ActionExecutionsController()
    executions = actionexecutions  # We should deprecate actionexecutions.
    policies = PolicyController()
    policytypes = PolicyTypeController()
    runnertypes = RunnerTypesController()
    sensortypes = SensorTypeController()
    triggertypes = TriggerTypeController()
    triggers = TriggerController()
    triggerinstances = TriggerInstanceController()
    rules = RuleController()
    keys = KeyValuePairController()
    webhooks = WebhooksController()
    stream = StreamController()
    actionalias = ActionAliasController()
    aliasexecution = ActionAliasExecutionController()
<<<<<<< HEAD
    rbac = RBACController()
=======
    traces = TracesController()
>>>>>>> 016c037f
<|MERGE_RESOLUTION|>--- conflicted
+++ resolved
@@ -49,8 +49,5 @@
     stream = StreamController()
     actionalias = ActionAliasController()
     aliasexecution = ActionAliasExecutionController()
-<<<<<<< HEAD
-    rbac = RBACController()
-=======
     traces = TracesController()
->>>>>>> 016c037f
+    rbac = RBACController()