# Licensed to the StackStorm, Inc ('StackStorm') under one or more
# contributor license agreements.  See the NOTICE file distributed with
# this work for additional information regarding copyright ownership.
# The ASF licenses this file to You under the Apache License, Version 2.0
# (the "License"); you may not use this file except in compliance with
# the License.  You may obtain a copy of the License at
#
#     http://www.apache.org/licenses/LICENSE-2.0
#
# Unless required by applicable law or agreed to in writing, software
# distributed under the License is distributed on an "AS IS" BASIS,
# WITHOUT WARRANTIES OR CONDITIONS OF ANY KIND, either express or implied.
# See the License for the specific language governing permissions and
# limitations under the License.

import os
import os.path

import six
from pecan import abort
from mongoengine import ValidationError

# TODO: Encapsulate mongoengine errors in our persistence layer. Exceptions
#       that bubble up to this layer should be core Python exceptions or
#       StackStorm defined exceptions.

from st2api.controllers import resource
from st2api.controllers.v1.actionviews import ActionViewsController
from st2common import log as logging
from st2common.constants.pack import DEFAULT_PACK_NAME
from st2common.constants.triggers import ACTION_FILE_WRITTEN_TRIGGER
from st2common.exceptions.apivalidation import ValueValidationException
from st2common.models.api.base import jsexpose
from st2common.persistence.action import Action
from st2common.models.api.action import ActionAPI
from st2common.models.api.action import ActionCreateAPI
from st2common.validators.api.misc import validate_not_part_of_system_pack
from st2common.content.utils import get_pack_base_path
from st2common.content.utils import get_pack_resource_file_abs_path
from st2common.transport.reactor import TriggerDispatcher
from st2common.util.system_info import get_host_info
import st2common.validators.api.action as action_validator

http_client = six.moves.http_client

LOG = logging.getLogger(__name__)


class ActionsController(resource.ContentPackResourceController):
    """
        Implements the RESTful web endpoint that handles
        the lifecycle of Actions in the system.
    """
    views = ActionViewsController()

    model = ActionAPI
    access = Action
    supported_filters = {
        'name': 'name',
        'pack': 'pack'
    }

    query_options = {
        'sort': ['pack', 'name']
    }

    include_reference = True

<<<<<<< HEAD
    def __init__(self, *args, **kwargs):
        super(ActionsController, self).__init__(*args, **kwargs)
        self._trigger_dispatcher = TriggerDispatcher(LOG)

    @jsexpose(body_cls=ActionCreateAPI, status_code=http_client.CREATED)
=======
    @jsexpose(body_cls=ActionAPI, status_code=http_client.CREATED)
>>>>>>> 4f1ac919
    def post(self, action):
        """
            Create a new action.

            Handles requests:
                POST /actions/
        """
        if not hasattr(action, 'pack'):
            setattr(action, 'pack', DEFAULT_PACK_NAME)

        # Perform validation
        validate_not_part_of_system_pack(action)
        action_validator.validate_action(action)
<<<<<<< HEAD

        # Write pack data files to disk (if any are provided)
        data_files = getattr(action, 'data_files', [])
        written_data_files = []
        if data_files:
            written_data_files = self._handle_data_files(pack_name=action.pack,
                                                         data_files=data_files)
=======
>>>>>>> 4f1ac919

        action_model = ActionAPI.to_model(action)

        LOG.debug('/actions/ POST verified ActionAPI object=%s', action)
        action_db = Action.add_or_update(action_model)
        LOG.debug('/actions/ POST saved ActionDB object=%s', action_db)

        # Dispatch an internal trigger for each written data file. This way user
        # automate comitting this files to git using StackStorm rule
        if written_data_files:
            self._dispatch_trigger_for_written_data_files(action_db=action_db,
                                                          written_data_files=written_data_files)

        extra = {'acion_db': action_db}
        LOG.audit('Action created. Action.id=%s' % (action_db.id), extra=extra)
        action_api = ActionAPI.from_model(action_db)

        return action_api

    @jsexpose(arg_types=[str], body_cls=ActionCreateAPI)
    def put(self, action_ref_or_id, action):
        action_db = self._get_by_ref_or_id(ref_or_id=action_ref_or_id)
        action_id = action_db.id

<<<<<<< HEAD

=======
>>>>>>> 4f1ac919
        if not getattr(action, 'pack', None):
            action.pack = action_db.pack

        # Perform validation
        validate_not_part_of_system_pack(action)
        action_validator.validate_action(action)
<<<<<<< HEAD

        # Write pack data files to disk (if any are provided)
        data_files = getattr(action, 'data_files', [])
        written_data_files = []
        if data_files:
            written_data_files = self._handle_data_files(pack_name=action.pack,
                                                         data_files=data_files)
=======
>>>>>>> 4f1ac919

        try:
            action_db = ActionAPI.to_model(action)
            action_db.id = action_id
            action_db = Action.add_or_update(action_db)
        except (ValidationError, ValueError) as e:
            LOG.exception('Unable to update action data=%s', action)
            abort(http_client.BAD_REQUEST, str(e))
            return

        action_api = ActionAPI.from_model(action_db)
        LOG.debug('PUT /actions/ client_result=%s', action_api)

        return action_api

    @jsexpose(arg_types=[str], status_code=http_client.NO_CONTENT)
    def delete(self, action_ref_or_id):
        """
            Delete an action.

            Handles requests:
                POST /actions/1?_method=delete
                DELETE /actions/1
                DELETE /actions/mypack.myaction
        """
        action_db = self._get_by_ref_or_id(ref_or_id=action_ref_or_id)
        action_id = action_db.id

        try:
            validate_not_part_of_system_pack(action_db)
        except ValueValidationException as e:
            abort(http_client.BAD_REQUEST, str(e))

        LOG.debug('DELETE /actions/ lookup with ref_or_id=%s found object: %s',
                  action_ref_or_id, action_db)

        try:
            Action.delete(action_db)
        except Exception as e:
            LOG.error('Database delete encountered exception during delete of id="%s". '
                      'Exception was %s', action_id, e)
            abort(http_client.INTERNAL_SERVER_ERROR, str(e))
            return

        extra = {'action_db': action_db}
        LOG.audit('Action deleted. Action.id=%s' % (action_db.id), extra=extra)
        return None

    def _handle_data_files(self, pack_name, data_files):
        """
        Method for handling action data files and writing them on disk.
        """
        written_file_paths = []
        for data_file in data_files:
            file_path = data_file['file_path']
            content = data_file['content']

            file_path = get_pack_resource_file_abs_path(pack_name=pack_name,
                                                        resource_type='action',
                                                        file_path=file_path)

            LOG.debug('Writing data file "%s" to "%s"' % (str(data_file), file_path))
            self._write_data_file(pack_name=pack_name, file_path=file_path, content=content)
            written_file_paths.append(file_path)

        return written_file_paths

    def _write_data_file(self, pack_name, file_path, content):
        """
        Write data file on disk.
        """
        # Throw if pack directory doesn't exist
        pack_base_path = get_pack_base_path(pack_name=pack_name)
        if not os.path.isdir(pack_base_path):
            raise ValueError('Directory for pack "%s" doesn\'t exist' % (pack_name))

        # Create pack sub-directory tree if it doesn't exist
        directory = os.path.dirname(file_path)

        if not os.path.isdir(directory):
            os.makedirs(directory)

        with open(file_path, 'w') as fp:
            fp.write(content)

    def _dispatch_trigger_for_written_data_files(self, action_db, written_data_files):
        trigger = ACTION_FILE_WRITTEN_TRIGGER['name']
        host_info = get_host_info()

        for file_path in written_data_files:
            payload = {
                'ref': action_db.ref,
                'file_path': file_path,
                'host_info': host_info
            }
            self._trigger_dispatcher.dispatch(trigger=trigger, payload=payload)<|MERGE_RESOLUTION|>--- conflicted
+++ resolved
@@ -66,15 +66,11 @@
 
     include_reference = True
 
-<<<<<<< HEAD
     def __init__(self, *args, **kwargs):
         super(ActionsController, self).__init__(*args, **kwargs)
         self._trigger_dispatcher = TriggerDispatcher(LOG)
 
     @jsexpose(body_cls=ActionCreateAPI, status_code=http_client.CREATED)
-=======
-    @jsexpose(body_cls=ActionAPI, status_code=http_client.CREATED)
->>>>>>> 4f1ac919
     def post(self, action):
         """
             Create a new action.
@@ -88,7 +84,6 @@
         # Perform validation
         validate_not_part_of_system_pack(action)
         action_validator.validate_action(action)
-<<<<<<< HEAD
 
         # Write pack data files to disk (if any are provided)
         data_files = getattr(action, 'data_files', [])
@@ -96,8 +91,6 @@
         if data_files:
             written_data_files = self._handle_data_files(pack_name=action.pack,
                                                          data_files=data_files)
-=======
->>>>>>> 4f1ac919
 
         action_model = ActionAPI.to_model(action)
 
@@ -122,17 +115,12 @@
         action_db = self._get_by_ref_or_id(ref_or_id=action_ref_or_id)
         action_id = action_db.id
 
-<<<<<<< HEAD
-
-=======
->>>>>>> 4f1ac919
         if not getattr(action, 'pack', None):
             action.pack = action_db.pack
 
         # Perform validation
         validate_not_part_of_system_pack(action)
         action_validator.validate_action(action)
-<<<<<<< HEAD
 
         # Write pack data files to disk (if any are provided)
         data_files = getattr(action, 'data_files', [])
@@ -140,8 +128,6 @@
         if data_files:
             written_data_files = self._handle_data_files(pack_name=action.pack,
                                                          data_files=data_files)
-=======
->>>>>>> 4f1ac919
 
         try:
             action_db = ActionAPI.to_model(action)
