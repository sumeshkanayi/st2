# Licensed to the StackStorm, Inc ('StackStorm') under one or more
# contributor license agreements.  See the NOTICE file distributed with
# this work for additional information regarding copyright ownership.
# The ASF licenses this file to You under the Apache License, Version 2.0
# (the "License"); you may not use this file except in compliance with
# the License.  You may obtain a copy of the License at
#
#     http://www.apache.org/licenses/LICENSE-2.0
#
# Unless required by applicable law or agreed to in writing, software
# distributed under the License is distributed on an "AS IS" BASIS,
# WITHOUT WARRANTIES OR CONDITIONS OF ANY KIND, either express or implied.
# See the License for the specific language governing permissions and
# limitations under the License.

import six
from mongoengine import ValidationError

from st2api.controllers import resource
from st2common import log as logging
from st2common.exceptions.actionalias import ActionAliasAmbiguityException
from st2common.exceptions.apivalidation import ValueValidationException
from st2common.models.api.action import ActionAliasAPI
<<<<<<< HEAD
=======
from st2common.models.api.action import ActionAliasMatchAPI
from st2common.models.api.action import ActionAliasHelpAPI
>>>>>>> ce0eb950
from st2common.persistence.actionalias import ActionAlias
from st2common.rbac.types import PermissionType
from st2common.rbac import utils as rbac_utils

from st2common.router import abort
from st2common.router import Response
from st2common.util.actionalias_matching import match_command_to_alias
from st2common.util.actionalias_helpstring import generate_helpstring_result


http_client = six.moves.http_client

LOG = logging.getLogger(__name__)


class ActionAliasController(resource.ContentPackResourceController):
    """
        Implements the RESTful interface for ActionAliases.
    """
    model = ActionAliasAPI
    access = ActionAlias
    supported_filters = {
        'name': 'name',
        'pack': 'pack'
    }

    query_options = {
        'sort': ['pack', 'name']
    }

    _custom_actions = {
        'match': ['POST'],
        'help': ['POST']
    }

    def _match_tuple_to_dict(self, match):
        return {
            'actionalias': match[0],
            'display': match[1],
            'representation': match[2]
        }

    def get_all(self, **kwargs):
        return super(ActionAliasController, self)._get_all(**kwargs)

    def get_one(self, ref_or_id, requester_user):
        return super(ActionAliasController, self)._get_one(ref_or_id,
                                                           requester_user=requester_user,
                                                           permission_type=PermissionType.ACTION_ALIAS_VIEW)

    def match(self, action_alias_match_api, **kwargs):
        """
            Run a chatops command

            Handles requests:
                POST /actionalias/match
        """
        command = action_alias_match_api.command
        try:
            # 1. Get aliases
            aliases_resp = super(ActionAliasController, self)._get_all(**kwargs)
            aliases = [ActionAliasAPI(**alias) for alias in aliases_resp.json]
            # 2. Match alias(es) to command
            matches = match_command_to_alias(command, aliases)
            if len(matches) > 1:
                raise ActionAliasAmbiguityException("Command '%s' matched more than 1 pattern" %
                                                    command,
                                                    matches=matches,
                                                    command=command)
            elif len(matches) == 0:
                raise ActionAliasAmbiguityException("Command '%s' matched no patterns" %
                                                    command,
                                                    matches=[],
                                                    command=command)
            return [self._match_tuple_to_dict(match) for match in matches]
        except ActionAliasAmbiguityException as e:
            LOG.exception('Command "%s" matched (%s) patterns.', e.command, len(e.matches))
            return abort(http_client.BAD_REQUEST, str(e))

<<<<<<< HEAD
    def post(self, action_alias, requester_user):
=======
    @request_user_has_permission(permission_type=PermissionType.ACTION_ALIAS_HELP)
    @jsexpose(arg_types=[str, str, int], body_cls=ActionAliasHelpAPI,
    status_code=http_client.ACCEPTED)
    def help(self, action_alias_help_api, **kwargs):
        """
            Get available help strings for action aliases.

            Handles requests:
                POST /actionalias/help
        """
        filter_ = action_alias_help_api.filter
        pack = action_alias_help_api.pack
        limit = action_alias_help_api.limit
        offset = action_alias_help_api.offset

        try:
            aliases = super(ActionAliasController, self)._get_all(**kwargs)
            return generate_helpstring_result(aliases, filter_, pack, limit, offset)
        except (TypeError) as e:
            LOG.exception('Helpstring request contains an invalid data type: %s.', str(e))
            pecan.abort(http_client.BAD_REQUEST, str(e))

    @jsexpose(body_cls=ActionAliasAPI, status_code=http_client.CREATED)
    @request_user_has_resource_api_permission(permission_type=PermissionType.ACTION_ALIAS_CREATE)
    def post(self, action_alias):
>>>>>>> ce0eb950
        """
            Create a new ActionAlias.

            Handles requests:
                POST /actionalias/
        """

        rbac_utils.assert_user_has_resource_api_permission(user_db=requester_user,
                                                           resource_api=action_alias,
                                                           permission_type=PermissionType.ACTION_ALIAS_CREATE)

        try:
            action_alias_db = ActionAliasAPI.to_model(action_alias)
            LOG.debug('/actionalias/ POST verified ActionAliasAPI and formulated ActionAliasDB=%s',
                      action_alias_db)
            action_alias_db = ActionAlias.add_or_update(action_alias_db)
        except (ValidationError, ValueError, ValueValidationException) as e:
            LOG.exception('Validation failed for action alias data=%s.', action_alias)
            abort(http_client.BAD_REQUEST, str(e))
            return

        extra = {'action_alias_db': action_alias_db}
        LOG.audit('Action alias created. ActionAlias.id=%s' % (action_alias_db.id), extra=extra)
        action_alias_api = ActionAliasAPI.from_model(action_alias_db)

        return Response(json=action_alias_api, status=http_client.CREATED)

    def put(self, action_alias, ref_or_id, requester_user):
        """
            Update an action alias.

<<<<<<< HEAD
            Handles requests:
                PUT /actionalias/1
        """
        action_alias_db = self._get_by_ref_or_id(ref_or_id=ref_or_id)
        LOG.debug('PUT /actionalias/ lookup with id=%s found object: %s', ref_or_id,
                  action_alias_db)

        rbac_utils.assert_user_has_resource_db_permission(user_db=requester_user,
                                                          resource_db=action_alias_db,
                                                          permission_type=PermissionType.ACTION_MODIFY)

=======
    @request_user_has_resource_db_permission(permission_type=PermissionType.ACTION_ALIAS_MODIFY)
    @jsexpose(arg_types=[str], body_cls=ActionAliasAPI)
    def put(self, action_alias, action_alias_ref_or_id):
        action_alias_db = self._get_by_ref_or_id(ref_or_id=action_alias_ref_or_id)
        LOG.debug('PUT /actionalias/ lookup with id=%s found object: %s', action_alias_ref_or_id,
                  action_alias_db)

>>>>>>> ce0eb950
        if not hasattr(action_alias, 'id'):
            action_alias.id = None

        try:
            if action_alias.id is not None and action_alias.id is not '' and \
               action_alias.id != ref_or_id:
                LOG.warning('Discarding mismatched id=%s found in payload and using uri_id=%s.',
                            action_alias.id, ref_or_id)
            old_action_alias_db = action_alias_db
            action_alias_db = ActionAliasAPI.to_model(action_alias)
            action_alias_db.id = ref_or_id
            action_alias_db = ActionAlias.add_or_update(action_alias_db)
        except (ValidationError, ValueError) as e:
            LOG.exception('Validation failed for action alias data=%s', action_alias)
            abort(http_client.BAD_REQUEST, str(e))
            return

        extra = {'old_action_alias_db': old_action_alias_db, 'new_action_alias_db': action_alias_db}
        LOG.audit('Action alias updated. ActionAlias.id=%s.' % (action_alias_db.id), extra=extra)
        action_alias_api = ActionAliasAPI.from_model(action_alias_db)

        return action_alias_api

    def delete(self, ref_or_id, requester_user):
        """
            Delete an action alias.

            Handles requests:
                DELETE /actionalias/1
        """
        action_alias_db = self._get_by_ref_or_id(ref_or_id=ref_or_id)
        LOG.debug('DELETE /actionalias/ lookup with id=%s found object: %s', ref_or_id,
                  action_alias_db)

        rbac_utils.assert_user_has_resource_db_permission(user_db=requester_user,
                                                          resource_db=action_alias_db,
                                                          permission_type=PermissionType.ACTION_ALIAS_DELETE)

        try:
            ActionAlias.delete(action_alias_db)
        except Exception as e:
            LOG.exception('Database delete encountered exception during delete of id="%s".',
                          ref_or_id)
            abort(http_client.INTERNAL_SERVER_ERROR, str(e))
            return

        extra = {'action_alias_db': action_alias_db}
        LOG.audit('Action alias deleted. ActionAlias.id=%s.' % (action_alias_db.id), extra=extra)

        return Response(status=http_client.NO_CONTENT)

action_alias_controller = ActionAliasController()<|MERGE_RESOLUTION|>--- conflicted
+++ resolved
@@ -14,18 +14,13 @@
 # limitations under the License.
 
 import six
+
 from mongoengine import ValidationError
-
 from st2api.controllers import resource
 from st2common import log as logging
 from st2common.exceptions.actionalias import ActionAliasAmbiguityException
 from st2common.exceptions.apivalidation import ValueValidationException
 from st2common.models.api.action import ActionAliasAPI
-<<<<<<< HEAD
-=======
-from st2common.models.api.action import ActionAliasMatchAPI
-from st2common.models.api.action import ActionAliasHelpAPI
->>>>>>> ce0eb950
 from st2common.persistence.actionalias import ActionAlias
 from st2common.rbac.types import PermissionType
 from st2common.rbac import utils as rbac_utils
@@ -105,12 +100,9 @@
             LOG.exception('Command "%s" matched (%s) patterns.', e.command, len(e.matches))
             return abort(http_client.BAD_REQUEST, str(e))
 
-<<<<<<< HEAD
-    def post(self, action_alias, requester_user):
-=======
-    @request_user_has_permission(permission_type=PermissionType.ACTION_ALIAS_HELP)
-    @jsexpose(arg_types=[str, str, int], body_cls=ActionAliasHelpAPI,
-    status_code=http_client.ACCEPTED)
+    # @request_user_has_permission(permission_type=PermissionType.ACTION_ALIAS_HELP)
+    # @jsexpose(arg_types=[str, str, int], body_cls=ActionAliasHelpAPI,
+    # status_code=http_client.ACCEPTED)
     def help(self, action_alias_help_api, **kwargs):
         """
             Get available help strings for action aliases.
@@ -128,12 +120,9 @@
             return generate_helpstring_result(aliases, filter_, pack, limit, offset)
         except (TypeError) as e:
             LOG.exception('Helpstring request contains an invalid data type: %s.', str(e))
-            pecan.abort(http_client.BAD_REQUEST, str(e))
-
-    @jsexpose(body_cls=ActionAliasAPI, status_code=http_client.CREATED)
-    @request_user_has_resource_api_permission(permission_type=PermissionType.ACTION_ALIAS_CREATE)
-    def post(self, action_alias):
->>>>>>> ce0eb950
+            return abort(http_client.BAD_REQUEST, str(e))
+
+    def post(self, action_alias, requester_user):
         """
             Create a new ActionAlias.
 
@@ -165,7 +154,6 @@
         """
             Update an action alias.
 
-<<<<<<< HEAD
             Handles requests:
                 PUT /actionalias/1
         """
@@ -177,15 +165,6 @@
                                                           resource_db=action_alias_db,
                                                           permission_type=PermissionType.ACTION_MODIFY)
 
-=======
-    @request_user_has_resource_db_permission(permission_type=PermissionType.ACTION_ALIAS_MODIFY)
-    @jsexpose(arg_types=[str], body_cls=ActionAliasAPI)
-    def put(self, action_alias, action_alias_ref_or_id):
-        action_alias_db = self._get_by_ref_or_id(ref_or_id=action_alias_ref_or_id)
-        LOG.debug('PUT /actionalias/ lookup with id=%s found object: %s', action_alias_ref_or_id,
-                  action_alias_db)
-
->>>>>>> ce0eb950
         if not hasattr(action_alias, 'id'):
             action_alias.id = None
 
