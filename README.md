kandra
======

### To create virtualenv & run tests
make all

### To run all tests
make test

<<<<<<< HEAD
To drop virtualenv
make distclean

To install updated requirements
make requirements

To just create virtualenv:
make virtualenv
=======
### To drop virtualenv
make distclean
>>>>>>> d957bf9a
<|MERGE_RESOLUTION|>--- conflicted
+++ resolved
@@ -7,16 +7,11 @@
 ### To run all tests
 make test
 
-<<<<<<< HEAD
-To drop virtualenv
+### To drop virtualenv
 make distclean
 
 To install updated requirements
 make requirements
 
 To just create virtualenv:
-make virtualenv
-=======
-### To drop virtualenv
-make distclean
->>>>>>> d957bf9a
+make virtualenv