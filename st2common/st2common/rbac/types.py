--- conflicted
+++ resolved
@@ -37,16 +37,10 @@
     PACK_DELETE = 'pack_delete'
     PACK_ALL = 'pack_all'
 
-<<<<<<< HEAD
-    # Note: Right now we only have read endpoints for sensors types
+    # Note: Right now we only have read endpoints + update for sensors types
     SENSOR_VIEW = 'sensor_type_view'
+    SENSOR_MODIFY = 'sensor_type_modify'
     SENSOR_ALL = 'sensor_type_all'
-=======
-    # Note: Right now we only have read endpoints + update for sensors types
-    SENSOR_VIEW = 'sensor_view'
-    SENSOR_MODIFY = 'sensor_modify'
-    SENSOR_ALL = 'sensor_all'
->>>>>>> 5fbaae08
 
     ACTION_VIEW = 'action_view'
     ACTION_CREATE = 'action_create'
