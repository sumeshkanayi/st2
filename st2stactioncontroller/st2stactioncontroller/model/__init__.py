from pecan import conf

#from st2common.models.api import staction as stacktionAPI
<<<<<<< HEAD
=======

>>>>>>> ae155db1

def init_model():
    """
    This is a stub method which is called at application startup time.

    If you need to bind to a parse database configuration, set up tables or
    ORM classes, or perform any database initialization, this is the
    recommended place to do it.

    For more information working with databases, and some common recipes,
    see http://pecan.readthedocs.org/en/latest/databases.html
    """
    pass<|MERGE_RESOLUTION|>--- conflicted
+++ resolved
@@ -1,10 +1,7 @@
 from pecan import conf
 
 #from st2common.models.api import staction as stacktionAPI
-<<<<<<< HEAD
-=======
 
->>>>>>> ae155db1
 
 def init_model():
     """
